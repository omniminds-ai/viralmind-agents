import express, { Request, Response } from 'express';
import DatabaseService, { RaceSessionDocument } from '../services/db/index.ts';
import { GymVPSService } from '../services/gym-vps/index.ts';
import GuacamoleService from '../services/guacamole/index.ts';
import OpenAI from 'openai';
import dotenv from 'dotenv';

dotenv.config();

const openai = new OpenAI({
  apiKey: process.env.OPENAI_API_KEY
});

import { TrainingEvent } from '../models/TrainingEvent.ts';
import { Keypair } from '@solana/web3.js';
import { readFileSync } from 'fs';
import BlockchainService from '../services/blockchain/index.ts';
import { VPSRegion } from '../services/gym-vps/types.ts';
import { TreasuryService } from '../services/treasury/index.ts';
import { AWSS3Service } from '../services/aws/index.ts';
import { unlink } from 'fs/promises';

async function generateQuest(imageUrl: string, prompt: string, session: RaceSessionDocument) {
  try {
    console.log('Requesting quest!!');

    // Get treasury balance
    const treasuryBalance = await blockchainService.getTokenBalance(
      viralToken,
      treasuryKeypair.publicKey.toString()
    );

    // Calculate max reward
    const rng = Math.random();
    const maxReward = Math.ceil(Math.min(1 / rng, treasuryBalance / 128));

    console.log('Generating new quest for session:', session._id);
    const response = await openai.chat.completions.create({
      model: 'gpt-4o',
      messages: [
        {
          role: 'user',
          content: [
            {
              type: 'text',
              text: `You are an AI assistant that needs to propose a new Ubuntu OS with XFCE4 desktop quest based on the theme: "${prompt}". 
              
First, analyze the current screen state to understand what task the user has already completed. Then, propose a DIFFERENT task that fits the same theme but isn't repetitive.

For example, if the theme is "Draw cartoon characters in jspaint" and they drew a jellyfish, propose drawing a completely different character - not another jellyfish or a variation of it.

Return as JSON with these keys:
- reasoning: Analyze what's on screen and explain why you're choosing a different task within the same theme
- quest: The new specific task to complete (should match the theme but be distinct from what's visible)
- hint: Helpful tip for completing the new task`
            },
            {
              type: 'image_url',
              image_url: { url: imageUrl }
            }
          ]
        }
      ],
      max_tokens: 250
    });

    const jsonMatch = response.choices[0].message.content?.match(/{[\s\S]*}/);
    console.log(response.choices[0].message.content);
    if (jsonMatch && jsonMatch[0]) {
      const questData = JSON.parse(jsonMatch[0]);
      return {
        ...questData,
        maxReward
      };
    }

    throw new Error('No valid JSON found in response');
  } catch (error) {
    console.error('Error generating quest:', error);

    return {
      reasoning: 'Failed to analyze screen, providing a generic task within theme',
      quest: 'Open the XFCE Activities overview and launch a relevant application',
      hint: 'Click the Applications Menu in the top-left corner of the XFCE panel',
      maxReward: 0
    };
  }
}

// Track sessions with pending transactions and hint generation
const pendingTransactions = new Set<string>();
const generatingHints = new Set<string>();

async function generateHint(
  imageUrl: string,
  currentQuest: string,
  prompt: string,
  session: RaceSessionDocument,
  maxReward: number,
  hintHistory: string[] = []
) {
  try {
    console.log('Requesting hint!!!');

    // Check if hint is already being generated for this session
    if (!session._id) {
      throw new Error('Session ID is missing');
    }

    if (generatingHints.has(session._id.toString())) {
      console.log('Hint generation already in progress for session:', session._id);
      return {
        hint: 'Please wait, generating hint...',
        reasoning: 'Hint generation in progress',
        isCompleted: false,
        events: []
      };
    }

    // Mark this session as generating a hint
    generatingHints.add(session._id.toString());

    const recentHint = await TrainingEvent.findOne(
      {
        session: session._id,
        type: 'hint',
        timestamp: { $gt: Date.now() - 10000 }
      },
      {},
      { sort: { timestamp: -1 } }
    );

    if (recentHint) {
      console.log('Using cached hint for session:', session._id, 'hint:', recentHint.message);
      return {
        hint: recentHint.message,
        reasoning: 'Using cached hint',
        isCompleted: false,
        events: []
      };
    }

    // Get latest quest event (no time limit)
    const latestQuestEvent = await TrainingEvent.findOne(
      {
        session: session._id,
        type: 'quest'
      },
      {},
      { sort: { timestamp: -1 } }
    );

    // Must have a quest to generate hints
    if (!latestQuestEvent) {
      console.log('No quest found for session:', session._id);
      return {
        hint: 'Please wait for quest to be generated...',
        reasoning: 'No active quest found',
        isCompleted: false,
        events: []
      };
    }

    currentQuest = latestQuestEvent.message;
    maxReward = latestQuestEvent.metadata?.maxReward || 0;
    console.log('Using existing quest:', currentQuest);

    console.log('Generating new hint for session:', session._id, 'quest:', currentQuest);
    const response = await openai.chat.completions.create({
      model: 'gpt-4o',
      messages: [
        {
          role: 'user',
          content: [
            {
              type: 'text',
              text: `Current quest: ${currentQuest}
Previous hints: ${hintHistory.slice(-3).join(', ')}

First, analyze if the core task has been completed. Focus only on the main objectives - ignore artistic style, specific colors, or minor visual details. For drawing tasks, consider them complete if the basic shape/object is recognizable.

Then provide a single actionable hint (if needed) that includes one of these patterns if applicable:
- Type 'x[TAB]' to autocomplete
- Navigate the XFCE menu to find [target]
- Click the [specific XFCE element]
- Move cursor to [exact location]

Output as JSON with three fields:
1. "reasoning": Your analysis of what's been accomplished vs core requirements (ignore artistic details)
2. "isCompleted": Boolean based on basic task completion
3. "hint": A single sentence hint if not completed`
            },
            {
              type: 'image_url',
              image_url: {
                url: imageUrl
              }
            }
          ]
        }
      ],
      max_tokens: 250
    });

    const jsonMatch = response.choices[0].message.content?.match(/{[\s\S]*}/);
    console.log(response.choices[0].message.content);
    let parsedResponse = { hint: '', reasoning: '', isCompleted: false };
    if (jsonMatch) {
      try {
        parsedResponse = JSON.parse(jsonMatch[0]);
      } catch (e) {
        console.error('Error parsing JSON from response:', e);
      }
    }

    // If quest is completed and no pending transaction, process reward
    if (parsedResponse.isCompleted && !pendingTransactions.has(session._id.toString())) {
      try {
        // Mark this session as having a pending transaction
        if (!session._id) {
          throw new Error('Session ID is missing');
        }
        pendingTransactions.add(session._id.toString());

        // Calculate actual reward
        const score = Math.random();
        const actualReward = Math.ceil(maxReward * score);

        // Create reward event without transfer
        const rewardEvent = {
          type: 'reward',
          message: `The judge rewarded you ${actualReward.toFixed(2)} $VIRAL for this (${(
            score * 100
          ).toFixed(0)}% of ${maxReward.toFixed(2)})`,
          session: session._id!,
          frame: 0,
          timestamp: Date.now(),
          metadata: {
            scoreValue: score,
            rewardValue: actualReward
          }
        };
        await DatabaseService.createTrainingEvent(rewardEvent);

        // Generate new quest
        console.log('Quest completed! Generating new quest...');
        const questData = await generateQuest(imageUrl, prompt, session);
        const questEvent = {
          type: 'quest',
          message: questData.quest,
          session: session._id!,
          frame: 0,
          timestamp: Date.now(),
          metadata: {
            maxReward: questData.maxReward,
<<<<<<< HEAD
            vm_id: latestQuestEvent.metadata?.vm_id
          }
=======
            vm_id: latestQuestEvent.metadata?.vm_id,
            recording_id: latestQuestEvent.metadata?.recording_id
          },
>>>>>>> 419989d5
        };
        await DatabaseService.createTrainingEvent(questEvent);

        // Clear pending transaction flag
        if (session._id) {
          pendingTransactions.delete(session._id.toString());
        }

        return {
          hint: parsedResponse.hint,
          reasoning: parsedResponse.reasoning,
          isCompleted: true,
          newQuest: questData.quest,
          maxReward: questData.maxReward,
          events: [rewardEvent, questEvent]
        };
      } catch (error) {
        // Clear pending transaction flag on error
        if (session._id) {
          pendingTransactions.delete(session._id.toString());
        }
        throw error;
      }
    } else if (parsedResponse.isCompleted) {
      // If quest is completed but transaction is pending, return special message
      return {
        hint: 'Processing reward... please wait',
        reasoning: 'Transaction in progress',
        isCompleted: false,
        events: []
      };
    }

    // Create hint and reasoning events
    const hintEvent = {
      type: 'hint',
      message: parsedResponse.hint || '(empty)',
      session: session._id,
      frame: 0,
      timestamp: Date.now()
    };
    await DatabaseService.createTrainingEvent(hintEvent);

    const reasoningEvent = {
      type: 'reasoning',
      message: parsedResponse.reasoning || '(empty)',
      session: session._id,
      frame: 0,
      timestamp: Date.now()
    };
    await DatabaseService.createTrainingEvent(reasoningEvent);

    return {
      hint: parsedResponse.hint,
      reasoning: parsedResponse.reasoning,
      isCompleted: false,
      events: [hintEvent, reasoningEvent]
    };
  } catch (error) {
    console.error('Error generating hint:', error);
    const fallbackHint = 'Navigate the XFCE Applications Menu to explore available tasks';

    if (!session._id) {
      throw new Error('Session ID is missing');
    }

    const errorEvent = {
      type: 'hint',
      message: fallbackHint,
      session: session._id,
      frame: 0,
      timestamp: Date.now()
    };
    await DatabaseService.createTrainingEvent(errorEvent);

    // Clear generating hint flag on error
    if (session._id) {
      generatingHints.delete(session._id.toString());
    }

    return {
      hint: fallbackHint,
      reasoning: 'Error occurred during analysis',
      isCompleted: false,
      events: [errorEvent]
    };
  }
}

const router = express.Router();

type RaceCategory = 'creative' | 'mouse' | 'slacker' | 'gaming' | 'wildcard';
type RaceSessionInput = Omit<RaceSessionDocument, '_id'> & {
  category: RaceCategory;
};

const solanaRpc = process.env.RPC_URL!;
const viralToken = process.env.VIRAL_TOKEN!;
const treasuryWalletPath = process.env.GYM_TREASURY_WALLET!;

// Initialize blockchain service
const blockchainService = new BlockchainService(solanaRpc, '');
const guacService = new GuacamoleService();

// Load treasury wallet
const treasuryKeypair = Keypair.fromSecretKey(
  Uint8Array.from(JSON.parse(readFileSync(treasuryWalletPath, 'utf-8')))
);

const treasuryService = new TreasuryService(
  process.env.RPC_URL!,
  process.env.GYM_TREASURY_WEBHOOK!,
  process.env.GYM_TREASURY_WALLET!,
  process.env.VIRAL_TOKEN!
);

// Test transfer endpoint
// router.post('/transfer-test', async (req: Request, res: Response) => {
//   try {
//     const { amount, recipientAddress } = req.body;

//     if (!amount || !recipientAddress) {
//       res.status(400).json({ error: 'Amount and recipient address are required' });
//       return;
//     }

//     // Transfer tokens from treasury
//     const signature = await treasuryService.transferFromTreasury(
//       recipientAddress,
//       amount
//     );

//     if (signature) {
//       res.json({ signature });
//     } else {
//       res.status(500).json({ error: 'Transfer failed' });
//     }
//   } catch (error) {
//     console.error('Error transferring tokens:', error);
//     res.status(500).json({ error: 'Failed to transfer tokens' });
//   }
// });

// Get treasury balance endpoint
router.get('/treasury-balance', async (req, res) => {
  try {
    const balance = await blockchainService.getTokenBalance(
      viralToken,
      treasuryKeypair.publicKey.toBase58()
    );
    res.json({ balance });
  } catch (error) {
    console.error('Error getting treasury balance:', error);
    res.status(500).json({ error: 'Failed to get treasury balance' });
  }
});

// List all available races
router.get('/', async (_req: Request, res: Response) => {
  try {
    const races = await DatabaseService.getRaces();
    if (!races) {
      res.status(404).json({ error: 'No races found' });
      return;
    }
    res.json(races);
  } catch (error) {
    console.error('Error fetching races:', error);
    res.status(500).json({ error: 'Failed to fetch races' });
  }
});

// Start a new race session
router.post('/:id/start', async (req: Request, res: Response) => {
  try {
    console.log('starting a new race!');

    const { id } = req.params;
    const { address, region } = req.body;

    if (!address) {
      res.status(400).json({ error: 'Address is required' });
      return;
    }

    // Get the race details
    const race = await DatabaseService.getRaceById(id);
    if (!race) {
      res.status(404).json({ error: 'Race not found' });
      return;
    }

    // Get an open vps instance
    console.log('Joining a Race');

    // get vps region programatically
    let regionEnum: VPSRegion = VPSRegion.us_east;
    if (region?.includes('us-east')) regionEnum = VPSRegion.us_east;
    if (region?.includes('us-west')) regionEnum = VPSRegion.us_west;
    if (region?.includes('eu-central')) regionEnum = VPSRegion.eu_central;
    const instance = await DatabaseService.getGymVPS(regionEnum);
    const vpsService = new GymVPSService({
      ip: instance.ip,
      username: instance.username,
      privateKey: instance.ssh_keypair.private
    });
    const vps = await vpsService.initNewTrainer(address);

    // Create Guacamole session with RDP connection
    const {
      token: authToken,
      connectionId,
      clientId
    } = await guacService.createSession(vps.ip, vps.username, vps.password, address);

    // Create race session
    const now = new Date();
    const sessionData: RaceSessionInput = {
      address,
      challenge: id,
      prompt: race.prompt,
      status: 'active',
      vm_ip: instance.ip,
      vm_port: 3389,
      vm_password: instance.ssh_keypair.private,
      vm_region: regionEnum,
      vm_credentials: {
        username: vps.username,
        password: vps.password,
        guacToken: authToken,
        guacConnectionId: connectionId,
        guacClientId: clientId
      },
      created_at: now,
      updated_at: now,
      category: 'creative' as RaceCategory
    };

    const session = await DatabaseService.createRaceSession(sessionData);

    if (!session) {
      // Clean up Guacamole resources on failure
      await guacService.cleanupSession(authToken, connectionId);
      res.status(500).json({ error: 'Failed to create race session' });
      return;
    }

    // Construct Guacamole URL with encoded client ID
    const guacURL = `${
      process.env.GUACAMOLE_URL || 'http://localhost/guacamole'
    }/#/client/${clientId}?token=${authToken}`;

    res.json({
      sessionId: (session as any)._id,
      vm_ip: session.vm_ip,
      vm_port: session.vm_port,
      vm_credentials: session.vm_credentials,
      guacURL
    });
  } catch (error) {
    console.error('Error starting race:', error);
    res.status(500).json({ error: 'Failed to start race' });
  }
});

// Get race session status
router.get('/session/:id', async (req: Request, res: Response) => {
  try {
    const { id } = req.params;

    // Check if session is expired first
    const isExpired = await checkRaceExpiration(id);
    if (isExpired) {
      res.status(410).json({ error: 'Session expired' });
      return;
    }

    // Get fresh session data after expiry check
    const session = await DatabaseService.getRaceSession(id);
    if (!session) {
      res.status(404).json({ error: 'Session not found' });
      return;
    }

    // If session is not active after expiry check, return 410
    if (session.status !== 'active') {
      res.status(410).json({ error: 'Session expired' });
      return;
    }

    res.json({
      status: session.status,
      vm_credentials: session.vm_credentials,
      created_at: session.created_at,
      updated_at: session.updated_at,
      preview: session.preview
    });
  } catch (error) {
    console.error('Error fetching session:', error);
    res.status(500).json({ error: 'Failed to fetch session' });
  }
});

// Helper function to stop a race session
async function stopRaceSession(id: string): Promise<{ success: boolean; totalRewards?: number }> {
  // Get the session first to check status
  const session = await DatabaseService.getRaceSession(id);
  if (!session) {
    throw new Error('Session not found');
  }

  // Initialize total rewards
  let totalRewards = 0;

  // Only process rewards if session is active
  if (session.status === 'active') {
    // Get all reward events for this session
    const rewardEvents = await TrainingEvent.find({
      session: id,
      type: 'reward',
      'metadata.rewardValue': { $exists: true }
    });

    // Calculate total rewards
    totalRewards = rewardEvents.reduce((sum, event) => {
      return sum + (event.metadata?.rewardValue || 0);
    }, 0);

    // If there are rewards, transfer the total amount
    if (totalRewards > 0) {
      // Transfer total rewards from treasury
      const signature = await treasuryService.transferFromTreasury(session.address, totalRewards);

      // Update session with transaction signature
      if (signature) {
        await DatabaseService.updateRaceSession(id, {
          transaction_signature: signature
        });
      }
    }

    // Kill active connections and remove permissions if session has credentials
    if (session.vm_credentials?.guacToken && session.vm_credentials?.guacConnectionId) {
      try {
        // Get active connections
        const activeConnectionsMap = await guacService.listActiveConnections(session.vm_credentials.guacToken);
        
        // Kill any active connections for this session
        for (const connection of Object.values(activeConnectionsMap)) {
          try {
            await guacService.killConnection(session.vm_credentials.guacToken, connection.identifier);
          } catch (error) {
            console.error('Error killing connection:', error);
          }
        }

        // Remove READ permission
        await guacService.removeReadPermission(
          session.address,
          session.vm_credentials.guacConnectionId
        );
      } catch (error) {
        console.error('Error cleaning up Guacamole session:', error);
      }
    }

    // remove user access to the VPS
    const instance = await DatabaseService.getGymVPS(session.vm_region);
    const vpsService = new GymVPSService({
      ip: instance.ip,
      username: instance.username,
      privateKey: instance.ssh_keypair.private
    });
    await vpsService.removeTrainer(session.vm_credentials?.username!);

    // save recording to s3 if we have a video path

    const sessionEvents = await TrainingEvent.find({
      session: session._id
    }).sort({ timestamp: 1 }); // Sort by timestamp ascending

    const recordingId = sessionEvents[0].metadata.recording_id;

    if (recordingId) {
      const s3Service = new AWSS3Service('', '');
      await s3Service.saveItem({
        bucket: 'training-gym',
        file: `${guacService.recordingsPath}/${recordingId}`,
        name: `${session.vm_credentials?.username}-${id}-recording`
      });
      // delete recording
      await unlink(`${guacService.recordingsPath}/${recordingId}`);
    }
  }

  // Update session status
  const updatedSession = await DatabaseService.updateRaceSession(id, {
    status: 'expired',
    updated_at: new Date()
  });

  if (!updatedSession) {
    throw new Error('Failed to update session status');
  }

  // Return total rewards if session was active
  return {
    success: true,
    ...(session.status === 'active' ? { totalRewards } : {})
  };
}

// Helper function to check if a race session is expired
async function checkRaceExpiration(id: string): Promise<boolean> {
  const session = await DatabaseService.getRaceSession(id);
  if (!session) return true;

  // Check if session is already expired
  if (session.status !== 'active') return true;

  const now = Date.now();
  const sessionAge = now - session.created_at.getTime();
  const lastUpdateAge = now - session.updated_at.getTime();

  // Expire if:
  // 1. Session is older than 15 minutes OR
  // 2. No updates in the last minute
  if (sessionAge > 15 * 60 * 1000 || lastUpdateAge > 60 * 1000) {
    // Check if there's an active guacamole session
    const guacSession = await guacService.getActiveSession(session.address);
    if (guacSession) {
      // Remove READ permission before stopping
      await guacService.removeReadPermission(session.address, guacSession.connectionId);
    }
    // Stop the session
    await stopRaceSession(id);
    return true;
  }

  return false;
}

// Stop a race session
router.post('/session/:id/stop', async (req: Request, res: Response) => {
  try {
    const { id } = req.params;
    const result = await stopRaceSession(id);
    res.json(result);
  } catch (error) {
    console.error('Error stopping session:', error);
    res.status(500).json({ error: 'Failed to stop session' });
  }
});

// Update race session status
router.put('/session/:id', async (req: Request, res: Response) => {
  try {
    const { id } = req.params;
    const { status } = req.body;

    if (!status || !['active', 'completed', 'expired'].includes(status)) {
      res.status(400).json({ error: 'Invalid status' });
      return;
    }

    const session = await DatabaseService.updateRaceSession(id, { status });
    if (!session) {
      res.status(404).json({ error: 'Session not found' });
      return;
    }

    res.json({
      status: session.status,
      vm_credentials: session.vm_credentials,
      created_at: session.created_at,
      updated_at: session.updated_at
    });
  } catch (error) {
    console.error('Error updating session:', error);
    res.status(500).json({ error: 'Failed to update session' });
  }
});

// Submit feedback/race idea
router.post('/feedback', async (req: Request, res: Response) => {
  try {
    const { raceIdea } = req.body;

    if (!raceIdea || typeof raceIdea !== 'string') {
      res.status(400).json({ error: 'Race idea is required' });
      return;
    }

    // Forward to webhook if configured
    const webhookUrl = process.env.FEEDBACK_WEBHOOK;
    if (webhookUrl) {
      await fetch(webhookUrl, {
        method: 'POST',
        headers: {
          'Content-Type': 'application/json'
        },
        body: JSON.stringify({
          content: `New Race Idea Submission:\n${raceIdea}`,
          timestamp: new Date().toISOString()
        })
      });
    }

    res.json({ success: true, message: 'Feedback received' });
  } catch (error) {
    console.error('Error submitting feedback:', error);
    res.status(500).json({ error: 'Failed to submit feedback' });
  }
});

// List all race sessions
router.get('/history', async (req: Request, res: Response) => {
  try {
    const walletAddress = req.headers['x-wallet-address'] as string;
    if (!walletAddress) {
      res.status(400).json({ error: 'Wallet address is required' });
      return;
    }

    let races = await DatabaseService.getRaceSessions({ address: walletAddress });
    if (!races) {
      res.status(404).json({ error: 'No races found' });
      return;
    }

    // Check for and update any expired sessions
    await Promise.all(
      races.map(async (race) => {
        if (race.status === 'active' && race._id) {
          await checkRaceExpiration(race._id.toString());
        }
      })
    );

    // Refresh the race list after expiry checks
    races = await DatabaseService.getRaceSessions({ address: walletAddress });
    if (!races) {
      res.status(404).json({ error: 'No races found' });
      return;
    }

    // Get training events for all sessions
    const enrichedRaces = await Promise.all(
      races.map(async (race) => {
        // Get all training events for this session
        const events = await TrainingEvent.find({ session: race._id });
        const actionTokens = events.length; // Total number of events

        // Get reward events with metadata
        const rewardEvents = events.filter(
          (event) =>
            event.type === 'reward' &&
            event.metadata &&
            typeof event.metadata.rewardValue === 'number' &&
            typeof event.metadata.scoreValue === 'number'
        );

        // Find first quest event for title
        const questEvent = events.find((event) => event.type === 'quest');
        const title = questEvent ? questEvent.message : `Race ${race.challenge}`;

        // Calculate earnings
        const earnings = rewardEvents.reduce((sum, event) => sum + event.metadata.rewardValue, 0);

        return {
          ...(race as any).toObject(),
          actionTokens,
          earnings,
          title,
          transaction_signature: race.transaction_signature
        };
      })
    );

    res.json(enrichedRaces);
  } catch (error) {
    console.error('Error fetching races:', error);
    res.status(500).json({ error: 'Failed to fetch races' });
  }
});

// Request a hint for current quest
router.post('/session/:id/hint', async (req: Request, res: Response) => {
  try {
    const { id } = req.params;
    const session = await DatabaseService.getRaceSession(id);

    if (!session) {
      res.status(404).json({ error: 'Session not found' });
      return;
    }

    // Check if session is expired
    if (await checkRaceExpiration(id)) {
      res.status(400).json({ error: 'Race session has expired' });
      return;
    }

    // Check for active guacamole session
    const guacSession = await guacService.getActiveSession(session.address);
    if (!guacSession) {
      res.status(400).json({ error: 'No active guacamole session' });
      return;
    }

    // Get screenshot from request body
    const { screenshot } = req.body;
    if (!screenshot) {
      res.status(400).json({ error: 'Screenshot data is required' });
      return;
    }

    // Store latest screenshot in session metadata
    await DatabaseService.updateRaceSession(id, {
      preview: screenshot,
      updated_at: new Date()
    });

    // Create a proper image URL for OpenAI
    const imageUrl = screenshot;

    // Get current quest from latest quest event
    const latestQuestEvent = await TrainingEvent.findOne(
      { session: id, type: 'quest' },
      {},
      { sort: { timestamp: -1 } }
    );

    // Get hint history
    const hintEvents = await TrainingEvent.find(
      { session: id, type: 'hint' },
      { message: 1 },
      { sort: { timestamp: -1 }, limit: 3 }
    );
    const hintHistory = hintEvents.map((e) => e.message);

    // Get current max reward from latest quest event
    const maxReward = latestQuestEvent?.metadata?.maxReward || 0;

    // If no quest exists at all, generate initial quest
    if (!latestQuestEvent) {
      console.log('No quest found for session:', id, 'generating initial quest...');
      const questData = await generateQuest(imageUrl, session.prompt, session);
      const questEvent = {
        type: 'quest',
        message: questData.quest,
        session: id,
        frame: 0,
        timestamp: Date.now(),
        metadata: {
          maxReward: questData.maxReward,
          vm_id: guacSession.connectionId,
          recording_id: guacSession.recordingId
        }
      };
      await DatabaseService.createTrainingEvent(questEvent);
      console.log('Generated initial quest:', questData.quest);

      // Create initial hint event
      const hintEvent = {
        type: 'hint',
        message: questData.hint,
        session: id,
        frame: 0,
        timestamp: Date.now()
      };
      await DatabaseService.createTrainingEvent(hintEvent);

      res.json({
        quest: questData.quest,
        hint: questData.hint,
        maxReward: questData.maxReward,
        events: [questEvent, hintEvent]
      });
    }

    console.log('Current quest:', latestQuestEvent!.message);
    console.log('Previous hints:', hintHistory);

    const result = await generateHint(
      imageUrl,
      latestQuestEvent!.message,
      session.prompt,
      session,
      maxReward,
      hintHistory
    );

    // Clear generating hint flag before returning
    if (session._id) {
      generatingHints.delete(session._id.toString());
    }

    // Return events for frontend to process
    res.json(result);
  } catch (error) {
    console.error('Error generating hint:', error);
    res.status(500).json({ error: 'Failed to generate hint' });
  }
});

// Generate initial quest for session
router.post('/session/:id/quest', async (req: Request, res: Response) => {
  try {
    const { id } = req.params;
    const session = await DatabaseService.getRaceSession(id);

    if (!session) {
      res.status(404).json({ error: 'Session not found' });
      return;
    }

    // Check if session is expired
    if (await checkRaceExpiration(id)) {
      res.status(400).json({ error: 'Race session has expired' });
      return;
    }

    // Check for active guacamole session
    const guacSession = await guacService.getActiveSession(session.address);
    if (!guacSession) {
      res.status(400).json({ error: 'No active guacamole session' });
      return;
    }

    // Get screenshot from request body
    const { screenshot } = req.body;
    if (!screenshot) {
      res.status(400).json({ error: 'Screenshot data is required' });
      return;
    }

    // Store latest screenshot in session metadata
    await DatabaseService.updateRaceSession(id, {
      preview: screenshot,
      updated_at: new Date()
    });

    // Create a proper image URL for OpenAI
    const imageUrl = screenshot;

    const questData = await generateQuest(imageUrl, session.prompt, session);

    // Create quest event
    const questEvent = {
      type: 'quest',
      message: questData.quest,
      session: id,
      frame: 0,
      timestamp: Date.now(),
      metadata: {
        maxReward: questData.maxReward,
        vm_id: guacSession.connectionId,
        recording_id: guacSession.recordingId
      }
    };
    await DatabaseService.createTrainingEvent(questEvent);

    // Create hint event
    const hintEvent = {
      type: 'hint',
      message: questData.hint,
      session: id,
      frame: 0,
      timestamp: Date.now()
    };
    await DatabaseService.createTrainingEvent(hintEvent);

    res.json({
      quest: questData.quest,
      hint: questData.hint,
      maxReward: questData.maxReward,
      events: [questEvent, hintEvent]
    });
  } catch (error) {
    console.error('Error generating quest:', error);
    res.status(500).json({ error: 'Failed to generate quest' });
  }
});

// Export training events for selected race sessions
router.get('/export', async (req: Request, res: Response) => {
  try {
    const { sessionId } = req.query;
    if (!sessionId) {
      res.status(400).json({ error: 'Session ID is required' });
      return;
    }

    // Get the session
    const session = await DatabaseService.getRaceSession(sessionId as string);
    if (!session) {
      res.status(404).json({ error: 'Session not found' });
      return;
    }

    // Get all events for this session
    const sessionEvents = await TrainingEvent.find({
      session: session._id
    }).sort({ timestamp: 1 }); // Sort by timestamp ascending

    // Transform events into a more readable format
    const events = sessionEvents.map((event) => ({
      session_id: session._id,
      challenge: session.challenge,
      category: session.category,
      type: event.type,
      message: event.message,
      timestamp: event.timestamp,
      frame: event.frame,
      coordinates: event.coordinates,
      trajectory: event.trajectory,
      metadata: event.metadata
    }));

    // Add session metadata
    const result = {
      session_id: session._id,
      challenge: session.challenge,
      category: session.category,
      transaction_signature: session.transaction_signature,
      events
    };

    res.json(result);
  } catch (error) {
    console.error('Error exporting events:', error);
    res.status(500).json({ error: 'Failed to export events' });
  }
});

// Export training events for multiple race sessions
router.post('/export', async (req: Request, res: Response) => {
  try {
    const { sessionIds } = req.body;
    if (!Array.isArray(sessionIds)) {
      res.status(400).json({ error: 'Session IDs array is required' });
      return;
    }

    console.log(`Exporting data for ${sessionIds.length} sessions:`, sessionIds);

    // Get all sessions first
    const sessions = await DatabaseService.getRaceSessionsByIds(sessionIds);
    if (!sessions) {
      res.status(404).json({ error: 'No sessions found' });
      return;
    }

    console.log(`Found ${sessions.length} sessions`);

    // Get all training events for the selected sessions
    const events = await Promise.all(
      sessions.map(async (session) => {
        console.log(`Processing session ${session._id}...`);

        const sessionEvents = await TrainingEvent.find({
          session: session._id
        }).sort({ timestamp: 1 }); // Sort by timestamp ascending

        console.log(`Found ${sessionEvents.length} events for session ${session._id}`);

        // Transform events into a more readable format
        const events = sessionEvents.map((event) => ({
          session_id: session._id,
          challenge: session.challenge,
          category: session.category,
          type: event.type,
          message: event.message,
          timestamp: event.timestamp,
          frame: event.frame,
          coordinates: event.coordinates,
          trajectory: event.trajectory,
          metadata: event.metadata
        }));

        // Add session metadata including video path
        return {
          session_id: session._id,
          challenge: session.challenge,
          category: session.category,
          video_path: session.video_path
            ? '/api/recordings/' + session.video_path.split('/').pop()
            : null,
          events
        };
      })
    );

    // Flatten the array of arrays
    const flatEvents = events.flat();

    res.json(flatEvents);
  } catch (error) {
    console.error('Error exporting events:', error);
    res.status(500).json({ error: 'Failed to export events' });
  }
});

export { router as racesRoute };
<|MERGE_RESOLUTION|>--- conflicted
+++ resolved
@@ -1,1168 +1,1167 @@
-import express, { Request, Response } from 'express';
-import DatabaseService, { RaceSessionDocument } from '../services/db/index.ts';
-import { GymVPSService } from '../services/gym-vps/index.ts';
-import GuacamoleService from '../services/guacamole/index.ts';
-import OpenAI from 'openai';
-import dotenv from 'dotenv';
-
-dotenv.config();
-
-const openai = new OpenAI({
-  apiKey: process.env.OPENAI_API_KEY
-});
-
-import { TrainingEvent } from '../models/TrainingEvent.ts';
-import { Keypair } from '@solana/web3.js';
-import { readFileSync } from 'fs';
-import BlockchainService from '../services/blockchain/index.ts';
-import { VPSRegion } from '../services/gym-vps/types.ts';
-import { TreasuryService } from '../services/treasury/index.ts';
-import { AWSS3Service } from '../services/aws/index.ts';
-import { unlink } from 'fs/promises';
-
-async function generateQuest(imageUrl: string, prompt: string, session: RaceSessionDocument) {
-  try {
-    console.log('Requesting quest!!');
-
-    // Get treasury balance
-    const treasuryBalance = await blockchainService.getTokenBalance(
-      viralToken,
-      treasuryKeypair.publicKey.toString()
-    );
-
-    // Calculate max reward
-    const rng = Math.random();
-    const maxReward = Math.ceil(Math.min(1 / rng, treasuryBalance / 128));
-
-    console.log('Generating new quest for session:', session._id);
-    const response = await openai.chat.completions.create({
-      model: 'gpt-4o',
-      messages: [
-        {
-          role: 'user',
-          content: [
-            {
-              type: 'text',
-              text: `You are an AI assistant that needs to propose a new Ubuntu OS with XFCE4 desktop quest based on the theme: "${prompt}". 
-              
-First, analyze the current screen state to understand what task the user has already completed. Then, propose a DIFFERENT task that fits the same theme but isn't repetitive.
-
-For example, if the theme is "Draw cartoon characters in jspaint" and they drew a jellyfish, propose drawing a completely different character - not another jellyfish or a variation of it.
-
-Return as JSON with these keys:
-- reasoning: Analyze what's on screen and explain why you're choosing a different task within the same theme
-- quest: The new specific task to complete (should match the theme but be distinct from what's visible)
-- hint: Helpful tip for completing the new task`
-            },
-            {
-              type: 'image_url',
-              image_url: { url: imageUrl }
-            }
-          ]
-        }
-      ],
-      max_tokens: 250
-    });
-
-    const jsonMatch = response.choices[0].message.content?.match(/{[\s\S]*}/);
-    console.log(response.choices[0].message.content);
-    if (jsonMatch && jsonMatch[0]) {
-      const questData = JSON.parse(jsonMatch[0]);
-      return {
-        ...questData,
-        maxReward
-      };
-    }
-
-    throw new Error('No valid JSON found in response');
-  } catch (error) {
-    console.error('Error generating quest:', error);
-
-    return {
-      reasoning: 'Failed to analyze screen, providing a generic task within theme',
-      quest: 'Open the XFCE Activities overview and launch a relevant application',
-      hint: 'Click the Applications Menu in the top-left corner of the XFCE panel',
-      maxReward: 0
-    };
-  }
-}
-
-// Track sessions with pending transactions and hint generation
-const pendingTransactions = new Set<string>();
-const generatingHints = new Set<string>();
-
-async function generateHint(
-  imageUrl: string,
-  currentQuest: string,
-  prompt: string,
-  session: RaceSessionDocument,
-  maxReward: number,
-  hintHistory: string[] = []
-) {
-  try {
-    console.log('Requesting hint!!!');
-
-    // Check if hint is already being generated for this session
-    if (!session._id) {
-      throw new Error('Session ID is missing');
-    }
-
-    if (generatingHints.has(session._id.toString())) {
-      console.log('Hint generation already in progress for session:', session._id);
-      return {
-        hint: 'Please wait, generating hint...',
-        reasoning: 'Hint generation in progress',
-        isCompleted: false,
-        events: []
-      };
-    }
-
-    // Mark this session as generating a hint
-    generatingHints.add(session._id.toString());
-
-    const recentHint = await TrainingEvent.findOne(
-      {
-        session: session._id,
-        type: 'hint',
-        timestamp: { $gt: Date.now() - 10000 }
-      },
-      {},
-      { sort: { timestamp: -1 } }
-    );
-
-    if (recentHint) {
-      console.log('Using cached hint for session:', session._id, 'hint:', recentHint.message);
-      return {
-        hint: recentHint.message,
-        reasoning: 'Using cached hint',
-        isCompleted: false,
-        events: []
-      };
-    }
-
-    // Get latest quest event (no time limit)
-    const latestQuestEvent = await TrainingEvent.findOne(
-      {
-        session: session._id,
-        type: 'quest'
-      },
-      {},
-      { sort: { timestamp: -1 } }
-    );
-
-    // Must have a quest to generate hints
-    if (!latestQuestEvent) {
-      console.log('No quest found for session:', session._id);
-      return {
-        hint: 'Please wait for quest to be generated...',
-        reasoning: 'No active quest found',
-        isCompleted: false,
-        events: []
-      };
-    }
-
-    currentQuest = latestQuestEvent.message;
-    maxReward = latestQuestEvent.metadata?.maxReward || 0;
-    console.log('Using existing quest:', currentQuest);
-
-    console.log('Generating new hint for session:', session._id, 'quest:', currentQuest);
-    const response = await openai.chat.completions.create({
-      model: 'gpt-4o',
-      messages: [
-        {
-          role: 'user',
-          content: [
-            {
-              type: 'text',
-              text: `Current quest: ${currentQuest}
-Previous hints: ${hintHistory.slice(-3).join(', ')}
-
-First, analyze if the core task has been completed. Focus only on the main objectives - ignore artistic style, specific colors, or minor visual details. For drawing tasks, consider them complete if the basic shape/object is recognizable.
-
-Then provide a single actionable hint (if needed) that includes one of these patterns if applicable:
-- Type 'x[TAB]' to autocomplete
-- Navigate the XFCE menu to find [target]
-- Click the [specific XFCE element]
-- Move cursor to [exact location]
-
-Output as JSON with three fields:
-1. "reasoning": Your analysis of what's been accomplished vs core requirements (ignore artistic details)
-2. "isCompleted": Boolean based on basic task completion
-3. "hint": A single sentence hint if not completed`
-            },
-            {
-              type: 'image_url',
-              image_url: {
-                url: imageUrl
-              }
-            }
-          ]
-        }
-      ],
-      max_tokens: 250
-    });
-
-    const jsonMatch = response.choices[0].message.content?.match(/{[\s\S]*}/);
-    console.log(response.choices[0].message.content);
-    let parsedResponse = { hint: '', reasoning: '', isCompleted: false };
-    if (jsonMatch) {
-      try {
-        parsedResponse = JSON.parse(jsonMatch[0]);
-      } catch (e) {
-        console.error('Error parsing JSON from response:', e);
-      }
-    }
-
-    // If quest is completed and no pending transaction, process reward
-    if (parsedResponse.isCompleted && !pendingTransactions.has(session._id.toString())) {
-      try {
-        // Mark this session as having a pending transaction
-        if (!session._id) {
-          throw new Error('Session ID is missing');
-        }
-        pendingTransactions.add(session._id.toString());
-
-        // Calculate actual reward
-        const score = Math.random();
-        const actualReward = Math.ceil(maxReward * score);
-
-        // Create reward event without transfer
-        const rewardEvent = {
-          type: 'reward',
-          message: `The judge rewarded you ${actualReward.toFixed(2)} $VIRAL for this (${(
-            score * 100
-          ).toFixed(0)}% of ${maxReward.toFixed(2)})`,
-          session: session._id!,
-          frame: 0,
-          timestamp: Date.now(),
-          metadata: {
-            scoreValue: score,
-            rewardValue: actualReward
-          }
-        };
-        await DatabaseService.createTrainingEvent(rewardEvent);
-
-        // Generate new quest
-        console.log('Quest completed! Generating new quest...');
-        const questData = await generateQuest(imageUrl, prompt, session);
-        const questEvent = {
-          type: 'quest',
-          message: questData.quest,
-          session: session._id!,
-          frame: 0,
-          timestamp: Date.now(),
-          metadata: {
-            maxReward: questData.maxReward,
-<<<<<<< HEAD
-            vm_id: latestQuestEvent.metadata?.vm_id
-          }
-=======
-            vm_id: latestQuestEvent.metadata?.vm_id,
-            recording_id: latestQuestEvent.metadata?.recording_id
-          },
->>>>>>> 419989d5
-        };
-        await DatabaseService.createTrainingEvent(questEvent);
-
-        // Clear pending transaction flag
-        if (session._id) {
-          pendingTransactions.delete(session._id.toString());
-        }
-
-        return {
-          hint: parsedResponse.hint,
-          reasoning: parsedResponse.reasoning,
-          isCompleted: true,
-          newQuest: questData.quest,
-          maxReward: questData.maxReward,
-          events: [rewardEvent, questEvent]
-        };
-      } catch (error) {
-        // Clear pending transaction flag on error
-        if (session._id) {
-          pendingTransactions.delete(session._id.toString());
-        }
-        throw error;
-      }
-    } else if (parsedResponse.isCompleted) {
-      // If quest is completed but transaction is pending, return special message
-      return {
-        hint: 'Processing reward... please wait',
-        reasoning: 'Transaction in progress',
-        isCompleted: false,
-        events: []
-      };
-    }
-
-    // Create hint and reasoning events
-    const hintEvent = {
-      type: 'hint',
-      message: parsedResponse.hint || '(empty)',
-      session: session._id,
-      frame: 0,
-      timestamp: Date.now()
-    };
-    await DatabaseService.createTrainingEvent(hintEvent);
-
-    const reasoningEvent = {
-      type: 'reasoning',
-      message: parsedResponse.reasoning || '(empty)',
-      session: session._id,
-      frame: 0,
-      timestamp: Date.now()
-    };
-    await DatabaseService.createTrainingEvent(reasoningEvent);
-
-    return {
-      hint: parsedResponse.hint,
-      reasoning: parsedResponse.reasoning,
-      isCompleted: false,
-      events: [hintEvent, reasoningEvent]
-    };
-  } catch (error) {
-    console.error('Error generating hint:', error);
-    const fallbackHint = 'Navigate the XFCE Applications Menu to explore available tasks';
-
-    if (!session._id) {
-      throw new Error('Session ID is missing');
-    }
-
-    const errorEvent = {
-      type: 'hint',
-      message: fallbackHint,
-      session: session._id,
-      frame: 0,
-      timestamp: Date.now()
-    };
-    await DatabaseService.createTrainingEvent(errorEvent);
-
-    // Clear generating hint flag on error
-    if (session._id) {
-      generatingHints.delete(session._id.toString());
-    }
-
-    return {
-      hint: fallbackHint,
-      reasoning: 'Error occurred during analysis',
-      isCompleted: false,
-      events: [errorEvent]
-    };
-  }
-}
-
-const router = express.Router();
-
-type RaceCategory = 'creative' | 'mouse' | 'slacker' | 'gaming' | 'wildcard';
-type RaceSessionInput = Omit<RaceSessionDocument, '_id'> & {
-  category: RaceCategory;
-};
-
-const solanaRpc = process.env.RPC_URL!;
-const viralToken = process.env.VIRAL_TOKEN!;
-const treasuryWalletPath = process.env.GYM_TREASURY_WALLET!;
-
-// Initialize blockchain service
-const blockchainService = new BlockchainService(solanaRpc, '');
-const guacService = new GuacamoleService();
-
-// Load treasury wallet
-const treasuryKeypair = Keypair.fromSecretKey(
-  Uint8Array.from(JSON.parse(readFileSync(treasuryWalletPath, 'utf-8')))
-);
-
-const treasuryService = new TreasuryService(
-  process.env.RPC_URL!,
-  process.env.GYM_TREASURY_WEBHOOK!,
-  process.env.GYM_TREASURY_WALLET!,
-  process.env.VIRAL_TOKEN!
-);
-
-// Test transfer endpoint
-// router.post('/transfer-test', async (req: Request, res: Response) => {
-//   try {
-//     const { amount, recipientAddress } = req.body;
-
-//     if (!amount || !recipientAddress) {
-//       res.status(400).json({ error: 'Amount and recipient address are required' });
-//       return;
-//     }
-
-//     // Transfer tokens from treasury
-//     const signature = await treasuryService.transferFromTreasury(
-//       recipientAddress,
-//       amount
-//     );
-
-//     if (signature) {
-//       res.json({ signature });
-//     } else {
-//       res.status(500).json({ error: 'Transfer failed' });
-//     }
-//   } catch (error) {
-//     console.error('Error transferring tokens:', error);
-//     res.status(500).json({ error: 'Failed to transfer tokens' });
-//   }
-// });
-
-// Get treasury balance endpoint
-router.get('/treasury-balance', async (req, res) => {
-  try {
-    const balance = await blockchainService.getTokenBalance(
-      viralToken,
-      treasuryKeypair.publicKey.toBase58()
-    );
-    res.json({ balance });
-  } catch (error) {
-    console.error('Error getting treasury balance:', error);
-    res.status(500).json({ error: 'Failed to get treasury balance' });
-  }
-});
-
-// List all available races
-router.get('/', async (_req: Request, res: Response) => {
-  try {
-    const races = await DatabaseService.getRaces();
-    if (!races) {
-      res.status(404).json({ error: 'No races found' });
-      return;
-    }
-    res.json(races);
-  } catch (error) {
-    console.error('Error fetching races:', error);
-    res.status(500).json({ error: 'Failed to fetch races' });
-  }
-});
-
-// Start a new race session
-router.post('/:id/start', async (req: Request, res: Response) => {
-  try {
-    console.log('starting a new race!');
-
-    const { id } = req.params;
-    const { address, region } = req.body;
-
-    if (!address) {
-      res.status(400).json({ error: 'Address is required' });
-      return;
-    }
-
-    // Get the race details
-    const race = await DatabaseService.getRaceById(id);
-    if (!race) {
-      res.status(404).json({ error: 'Race not found' });
-      return;
-    }
-
-    // Get an open vps instance
-    console.log('Joining a Race');
-
-    // get vps region programatically
-    let regionEnum: VPSRegion = VPSRegion.us_east;
-    if (region?.includes('us-east')) regionEnum = VPSRegion.us_east;
-    if (region?.includes('us-west')) regionEnum = VPSRegion.us_west;
-    if (region?.includes('eu-central')) regionEnum = VPSRegion.eu_central;
-    const instance = await DatabaseService.getGymVPS(regionEnum);
-    const vpsService = new GymVPSService({
-      ip: instance.ip,
-      username: instance.username,
-      privateKey: instance.ssh_keypair.private
-    });
-    const vps = await vpsService.initNewTrainer(address);
-
-    // Create Guacamole session with RDP connection
-    const {
-      token: authToken,
-      connectionId,
-      clientId
-    } = await guacService.createSession(vps.ip, vps.username, vps.password, address);
-
-    // Create race session
-    const now = new Date();
-    const sessionData: RaceSessionInput = {
-      address,
-      challenge: id,
-      prompt: race.prompt,
-      status: 'active',
-      vm_ip: instance.ip,
-      vm_port: 3389,
-      vm_password: instance.ssh_keypair.private,
-      vm_region: regionEnum,
-      vm_credentials: {
-        username: vps.username,
-        password: vps.password,
-        guacToken: authToken,
-        guacConnectionId: connectionId,
-        guacClientId: clientId
-      },
-      created_at: now,
-      updated_at: now,
-      category: 'creative' as RaceCategory
-    };
-
-    const session = await DatabaseService.createRaceSession(sessionData);
-
-    if (!session) {
-      // Clean up Guacamole resources on failure
-      await guacService.cleanupSession(authToken, connectionId);
-      res.status(500).json({ error: 'Failed to create race session' });
-      return;
-    }
-
-    // Construct Guacamole URL with encoded client ID
-    const guacURL = `${
-      process.env.GUACAMOLE_URL || 'http://localhost/guacamole'
-    }/#/client/${clientId}?token=${authToken}`;
-
-    res.json({
-      sessionId: (session as any)._id,
-      vm_ip: session.vm_ip,
-      vm_port: session.vm_port,
-      vm_credentials: session.vm_credentials,
-      guacURL
-    });
-  } catch (error) {
-    console.error('Error starting race:', error);
-    res.status(500).json({ error: 'Failed to start race' });
-  }
-});
-
-// Get race session status
-router.get('/session/:id', async (req: Request, res: Response) => {
-  try {
-    const { id } = req.params;
-
-    // Check if session is expired first
-    const isExpired = await checkRaceExpiration(id);
-    if (isExpired) {
-      res.status(410).json({ error: 'Session expired' });
-      return;
-    }
-
-    // Get fresh session data after expiry check
-    const session = await DatabaseService.getRaceSession(id);
-    if (!session) {
-      res.status(404).json({ error: 'Session not found' });
-      return;
-    }
-
-    // If session is not active after expiry check, return 410
-    if (session.status !== 'active') {
-      res.status(410).json({ error: 'Session expired' });
-      return;
-    }
-
-    res.json({
-      status: session.status,
-      vm_credentials: session.vm_credentials,
-      created_at: session.created_at,
-      updated_at: session.updated_at,
-      preview: session.preview
-    });
-  } catch (error) {
-    console.error('Error fetching session:', error);
-    res.status(500).json({ error: 'Failed to fetch session' });
-  }
-});
-
-// Helper function to stop a race session
-async function stopRaceSession(id: string): Promise<{ success: boolean; totalRewards?: number }> {
-  // Get the session first to check status
-  const session = await DatabaseService.getRaceSession(id);
-  if (!session) {
-    throw new Error('Session not found');
-  }
-
-  // Initialize total rewards
-  let totalRewards = 0;
-
-  // Only process rewards if session is active
-  if (session.status === 'active') {
-    // Get all reward events for this session
-    const rewardEvents = await TrainingEvent.find({
-      session: id,
-      type: 'reward',
-      'metadata.rewardValue': { $exists: true }
-    });
-
-    // Calculate total rewards
-    totalRewards = rewardEvents.reduce((sum, event) => {
-      return sum + (event.metadata?.rewardValue || 0);
-    }, 0);
-
-    // If there are rewards, transfer the total amount
-    if (totalRewards > 0) {
-      // Transfer total rewards from treasury
-      const signature = await treasuryService.transferFromTreasury(session.address, totalRewards);
-
-      // Update session with transaction signature
-      if (signature) {
-        await DatabaseService.updateRaceSession(id, {
-          transaction_signature: signature
-        });
-      }
-    }
-
-    // Kill active connections and remove permissions if session has credentials
-    if (session.vm_credentials?.guacToken && session.vm_credentials?.guacConnectionId) {
-      try {
-        // Get active connections
-        const activeConnectionsMap = await guacService.listActiveConnections(session.vm_credentials.guacToken);
-        
-        // Kill any active connections for this session
-        for (const connection of Object.values(activeConnectionsMap)) {
-          try {
-            await guacService.killConnection(session.vm_credentials.guacToken, connection.identifier);
-          } catch (error) {
-            console.error('Error killing connection:', error);
-          }
-        }
-
-        // Remove READ permission
-        await guacService.removeReadPermission(
-          session.address,
-          session.vm_credentials.guacConnectionId
-        );
-      } catch (error) {
-        console.error('Error cleaning up Guacamole session:', error);
-      }
-    }
-
-    // remove user access to the VPS
-    const instance = await DatabaseService.getGymVPS(session.vm_region);
-    const vpsService = new GymVPSService({
-      ip: instance.ip,
-      username: instance.username,
-      privateKey: instance.ssh_keypair.private
-    });
-    await vpsService.removeTrainer(session.vm_credentials?.username!);
-
-    // save recording to s3 if we have a video path
-
-    const sessionEvents = await TrainingEvent.find({
-      session: session._id
-    }).sort({ timestamp: 1 }); // Sort by timestamp ascending
-
-    const recordingId = sessionEvents[0].metadata.recording_id;
-
-    if (recordingId) {
-      const s3Service = new AWSS3Service('', '');
-      await s3Service.saveItem({
-        bucket: 'training-gym',
-        file: `${guacService.recordingsPath}/${recordingId}`,
-        name: `${session.vm_credentials?.username}-${id}-recording`
-      });
-      // delete recording
-      await unlink(`${guacService.recordingsPath}/${recordingId}`);
-    }
-  }
-
-  // Update session status
-  const updatedSession = await DatabaseService.updateRaceSession(id, {
-    status: 'expired',
-    updated_at: new Date()
-  });
-
-  if (!updatedSession) {
-    throw new Error('Failed to update session status');
-  }
-
-  // Return total rewards if session was active
-  return {
-    success: true,
-    ...(session.status === 'active' ? { totalRewards } : {})
-  };
-}
-
-// Helper function to check if a race session is expired
-async function checkRaceExpiration(id: string): Promise<boolean> {
-  const session = await DatabaseService.getRaceSession(id);
-  if (!session) return true;
-
-  // Check if session is already expired
-  if (session.status !== 'active') return true;
-
-  const now = Date.now();
-  const sessionAge = now - session.created_at.getTime();
-  const lastUpdateAge = now - session.updated_at.getTime();
-
-  // Expire if:
-  // 1. Session is older than 15 minutes OR
-  // 2. No updates in the last minute
-  if (sessionAge > 15 * 60 * 1000 || lastUpdateAge > 60 * 1000) {
-    // Check if there's an active guacamole session
-    const guacSession = await guacService.getActiveSession(session.address);
-    if (guacSession) {
-      // Remove READ permission before stopping
-      await guacService.removeReadPermission(session.address, guacSession.connectionId);
-    }
-    // Stop the session
-    await stopRaceSession(id);
-    return true;
-  }
-
-  return false;
-}
-
-// Stop a race session
-router.post('/session/:id/stop', async (req: Request, res: Response) => {
-  try {
-    const { id } = req.params;
-    const result = await stopRaceSession(id);
-    res.json(result);
-  } catch (error) {
-    console.error('Error stopping session:', error);
-    res.status(500).json({ error: 'Failed to stop session' });
-  }
-});
-
-// Update race session status
-router.put('/session/:id', async (req: Request, res: Response) => {
-  try {
-    const { id } = req.params;
-    const { status } = req.body;
-
-    if (!status || !['active', 'completed', 'expired'].includes(status)) {
-      res.status(400).json({ error: 'Invalid status' });
-      return;
-    }
-
-    const session = await DatabaseService.updateRaceSession(id, { status });
-    if (!session) {
-      res.status(404).json({ error: 'Session not found' });
-      return;
-    }
-
-    res.json({
-      status: session.status,
-      vm_credentials: session.vm_credentials,
-      created_at: session.created_at,
-      updated_at: session.updated_at
-    });
-  } catch (error) {
-    console.error('Error updating session:', error);
-    res.status(500).json({ error: 'Failed to update session' });
-  }
-});
-
-// Submit feedback/race idea
-router.post('/feedback', async (req: Request, res: Response) => {
-  try {
-    const { raceIdea } = req.body;
-
-    if (!raceIdea || typeof raceIdea !== 'string') {
-      res.status(400).json({ error: 'Race idea is required' });
-      return;
-    }
-
-    // Forward to webhook if configured
-    const webhookUrl = process.env.FEEDBACK_WEBHOOK;
-    if (webhookUrl) {
-      await fetch(webhookUrl, {
-        method: 'POST',
-        headers: {
-          'Content-Type': 'application/json'
-        },
-        body: JSON.stringify({
-          content: `New Race Idea Submission:\n${raceIdea}`,
-          timestamp: new Date().toISOString()
-        })
-      });
-    }
-
-    res.json({ success: true, message: 'Feedback received' });
-  } catch (error) {
-    console.error('Error submitting feedback:', error);
-    res.status(500).json({ error: 'Failed to submit feedback' });
-  }
-});
-
-// List all race sessions
-router.get('/history', async (req: Request, res: Response) => {
-  try {
-    const walletAddress = req.headers['x-wallet-address'] as string;
-    if (!walletAddress) {
-      res.status(400).json({ error: 'Wallet address is required' });
-      return;
-    }
-
-    let races = await DatabaseService.getRaceSessions({ address: walletAddress });
-    if (!races) {
-      res.status(404).json({ error: 'No races found' });
-      return;
-    }
-
-    // Check for and update any expired sessions
-    await Promise.all(
-      races.map(async (race) => {
-        if (race.status === 'active' && race._id) {
-          await checkRaceExpiration(race._id.toString());
-        }
-      })
-    );
-
-    // Refresh the race list after expiry checks
-    races = await DatabaseService.getRaceSessions({ address: walletAddress });
-    if (!races) {
-      res.status(404).json({ error: 'No races found' });
-      return;
-    }
-
-    // Get training events for all sessions
-    const enrichedRaces = await Promise.all(
-      races.map(async (race) => {
-        // Get all training events for this session
-        const events = await TrainingEvent.find({ session: race._id });
-        const actionTokens = events.length; // Total number of events
-
-        // Get reward events with metadata
-        const rewardEvents = events.filter(
-          (event) =>
-            event.type === 'reward' &&
-            event.metadata &&
-            typeof event.metadata.rewardValue === 'number' &&
-            typeof event.metadata.scoreValue === 'number'
-        );
-
-        // Find first quest event for title
-        const questEvent = events.find((event) => event.type === 'quest');
-        const title = questEvent ? questEvent.message : `Race ${race.challenge}`;
-
-        // Calculate earnings
-        const earnings = rewardEvents.reduce((sum, event) => sum + event.metadata.rewardValue, 0);
-
-        return {
-          ...(race as any).toObject(),
-          actionTokens,
-          earnings,
-          title,
-          transaction_signature: race.transaction_signature
-        };
-      })
-    );
-
-    res.json(enrichedRaces);
-  } catch (error) {
-    console.error('Error fetching races:', error);
-    res.status(500).json({ error: 'Failed to fetch races' });
-  }
-});
-
-// Request a hint for current quest
-router.post('/session/:id/hint', async (req: Request, res: Response) => {
-  try {
-    const { id } = req.params;
-    const session = await DatabaseService.getRaceSession(id);
-
-    if (!session) {
-      res.status(404).json({ error: 'Session not found' });
-      return;
-    }
-
-    // Check if session is expired
-    if (await checkRaceExpiration(id)) {
-      res.status(400).json({ error: 'Race session has expired' });
-      return;
-    }
-
-    // Check for active guacamole session
-    const guacSession = await guacService.getActiveSession(session.address);
-    if (!guacSession) {
-      res.status(400).json({ error: 'No active guacamole session' });
-      return;
-    }
-
-    // Get screenshot from request body
-    const { screenshot } = req.body;
-    if (!screenshot) {
-      res.status(400).json({ error: 'Screenshot data is required' });
-      return;
-    }
-
-    // Store latest screenshot in session metadata
-    await DatabaseService.updateRaceSession(id, {
-      preview: screenshot,
-      updated_at: new Date()
-    });
-
-    // Create a proper image URL for OpenAI
-    const imageUrl = screenshot;
-
-    // Get current quest from latest quest event
-    const latestQuestEvent = await TrainingEvent.findOne(
-      { session: id, type: 'quest' },
-      {},
-      { sort: { timestamp: -1 } }
-    );
-
-    // Get hint history
-    const hintEvents = await TrainingEvent.find(
-      { session: id, type: 'hint' },
-      { message: 1 },
-      { sort: { timestamp: -1 }, limit: 3 }
-    );
-    const hintHistory = hintEvents.map((e) => e.message);
-
-    // Get current max reward from latest quest event
-    const maxReward = latestQuestEvent?.metadata?.maxReward || 0;
-
-    // If no quest exists at all, generate initial quest
-    if (!latestQuestEvent) {
-      console.log('No quest found for session:', id, 'generating initial quest...');
-      const questData = await generateQuest(imageUrl, session.prompt, session);
-      const questEvent = {
-        type: 'quest',
-        message: questData.quest,
-        session: id,
-        frame: 0,
-        timestamp: Date.now(),
-        metadata: {
-          maxReward: questData.maxReward,
-          vm_id: guacSession.connectionId,
-          recording_id: guacSession.recordingId
-        }
-      };
-      await DatabaseService.createTrainingEvent(questEvent);
-      console.log('Generated initial quest:', questData.quest);
-
-      // Create initial hint event
-      const hintEvent = {
-        type: 'hint',
-        message: questData.hint,
-        session: id,
-        frame: 0,
-        timestamp: Date.now()
-      };
-      await DatabaseService.createTrainingEvent(hintEvent);
-
-      res.json({
-        quest: questData.quest,
-        hint: questData.hint,
-        maxReward: questData.maxReward,
-        events: [questEvent, hintEvent]
-      });
-    }
-
-    console.log('Current quest:', latestQuestEvent!.message);
-    console.log('Previous hints:', hintHistory);
-
-    const result = await generateHint(
-      imageUrl,
-      latestQuestEvent!.message,
-      session.prompt,
-      session,
-      maxReward,
-      hintHistory
-    );
-
-    // Clear generating hint flag before returning
-    if (session._id) {
-      generatingHints.delete(session._id.toString());
-    }
-
-    // Return events for frontend to process
-    res.json(result);
-  } catch (error) {
-    console.error('Error generating hint:', error);
-    res.status(500).json({ error: 'Failed to generate hint' });
-  }
-});
-
-// Generate initial quest for session
-router.post('/session/:id/quest', async (req: Request, res: Response) => {
-  try {
-    const { id } = req.params;
-    const session = await DatabaseService.getRaceSession(id);
-
-    if (!session) {
-      res.status(404).json({ error: 'Session not found' });
-      return;
-    }
-
-    // Check if session is expired
-    if (await checkRaceExpiration(id)) {
-      res.status(400).json({ error: 'Race session has expired' });
-      return;
-    }
-
-    // Check for active guacamole session
-    const guacSession = await guacService.getActiveSession(session.address);
-    if (!guacSession) {
-      res.status(400).json({ error: 'No active guacamole session' });
-      return;
-    }
-
-    // Get screenshot from request body
-    const { screenshot } = req.body;
-    if (!screenshot) {
-      res.status(400).json({ error: 'Screenshot data is required' });
-      return;
-    }
-
-    // Store latest screenshot in session metadata
-    await DatabaseService.updateRaceSession(id, {
-      preview: screenshot,
-      updated_at: new Date()
-    });
-
-    // Create a proper image URL for OpenAI
-    const imageUrl = screenshot;
-
-    const questData = await generateQuest(imageUrl, session.prompt, session);
-
-    // Create quest event
-    const questEvent = {
-      type: 'quest',
-      message: questData.quest,
-      session: id,
-      frame: 0,
-      timestamp: Date.now(),
-      metadata: {
-        maxReward: questData.maxReward,
-        vm_id: guacSession.connectionId,
-        recording_id: guacSession.recordingId
-      }
-    };
-    await DatabaseService.createTrainingEvent(questEvent);
-
-    // Create hint event
-    const hintEvent = {
-      type: 'hint',
-      message: questData.hint,
-      session: id,
-      frame: 0,
-      timestamp: Date.now()
-    };
-    await DatabaseService.createTrainingEvent(hintEvent);
-
-    res.json({
-      quest: questData.quest,
-      hint: questData.hint,
-      maxReward: questData.maxReward,
-      events: [questEvent, hintEvent]
-    });
-  } catch (error) {
-    console.error('Error generating quest:', error);
-    res.status(500).json({ error: 'Failed to generate quest' });
-  }
-});
-
-// Export training events for selected race sessions
-router.get('/export', async (req: Request, res: Response) => {
-  try {
-    const { sessionId } = req.query;
-    if (!sessionId) {
-      res.status(400).json({ error: 'Session ID is required' });
-      return;
-    }
-
-    // Get the session
-    const session = await DatabaseService.getRaceSession(sessionId as string);
-    if (!session) {
-      res.status(404).json({ error: 'Session not found' });
-      return;
-    }
-
-    // Get all events for this session
-    const sessionEvents = await TrainingEvent.find({
-      session: session._id
-    }).sort({ timestamp: 1 }); // Sort by timestamp ascending
-
-    // Transform events into a more readable format
-    const events = sessionEvents.map((event) => ({
-      session_id: session._id,
-      challenge: session.challenge,
-      category: session.category,
-      type: event.type,
-      message: event.message,
-      timestamp: event.timestamp,
-      frame: event.frame,
-      coordinates: event.coordinates,
-      trajectory: event.trajectory,
-      metadata: event.metadata
-    }));
-
-    // Add session metadata
-    const result = {
-      session_id: session._id,
-      challenge: session.challenge,
-      category: session.category,
-      transaction_signature: session.transaction_signature,
-      events
-    };
-
-    res.json(result);
-  } catch (error) {
-    console.error('Error exporting events:', error);
-    res.status(500).json({ error: 'Failed to export events' });
-  }
-});
-
-// Export training events for multiple race sessions
-router.post('/export', async (req: Request, res: Response) => {
-  try {
-    const { sessionIds } = req.body;
-    if (!Array.isArray(sessionIds)) {
-      res.status(400).json({ error: 'Session IDs array is required' });
-      return;
-    }
-
-    console.log(`Exporting data for ${sessionIds.length} sessions:`, sessionIds);
-
-    // Get all sessions first
-    const sessions = await DatabaseService.getRaceSessionsByIds(sessionIds);
-    if (!sessions) {
-      res.status(404).json({ error: 'No sessions found' });
-      return;
-    }
-
-    console.log(`Found ${sessions.length} sessions`);
-
-    // Get all training events for the selected sessions
-    const events = await Promise.all(
-      sessions.map(async (session) => {
-        console.log(`Processing session ${session._id}...`);
-
-        const sessionEvents = await TrainingEvent.find({
-          session: session._id
-        }).sort({ timestamp: 1 }); // Sort by timestamp ascending
-
-        console.log(`Found ${sessionEvents.length} events for session ${session._id}`);
-
-        // Transform events into a more readable format
-        const events = sessionEvents.map((event) => ({
-          session_id: session._id,
-          challenge: session.challenge,
-          category: session.category,
-          type: event.type,
-          message: event.message,
-          timestamp: event.timestamp,
-          frame: event.frame,
-          coordinates: event.coordinates,
-          trajectory: event.trajectory,
-          metadata: event.metadata
-        }));
-
-        // Add session metadata including video path
-        return {
-          session_id: session._id,
-          challenge: session.challenge,
-          category: session.category,
-          video_path: session.video_path
-            ? '/api/recordings/' + session.video_path.split('/').pop()
-            : null,
-          events
-        };
-      })
-    );
-
-    // Flatten the array of arrays
-    const flatEvents = events.flat();
-
-    res.json(flatEvents);
-  } catch (error) {
-    console.error('Error exporting events:', error);
-    res.status(500).json({ error: 'Failed to export events' });
-  }
-});
-
-export { router as racesRoute };
+import express, { Request, Response } from 'express';
+import DatabaseService, { RaceSessionDocument } from '../services/db/index.ts';
+import { GymVPSService } from '../services/gym-vps/index.ts';
+import GuacamoleService from '../services/guacamole/index.ts';
+import OpenAI from 'openai';
+import dotenv from 'dotenv';
+
+dotenv.config();
+
+const openai = new OpenAI({
+  apiKey: process.env.OPENAI_API_KEY
+});
+
+import { TrainingEvent } from '../models/TrainingEvent.ts';
+import { Keypair } from '@solana/web3.js';
+import { readFileSync } from 'fs';
+import BlockchainService from '../services/blockchain/index.ts';
+import { VPSRegion } from '../services/gym-vps/types.ts';
+import { TreasuryService } from '../services/treasury/index.ts';
+import { AWSS3Service } from '../services/aws/index.ts';
+import { unlink } from 'fs/promises';
+
+async function generateQuest(imageUrl: string, prompt: string, session: RaceSessionDocument) {
+  try {
+    console.log('Requesting quest!!');
+
+    // Get treasury balance
+    const treasuryBalance = await blockchainService.getTokenBalance(
+      viralToken,
+      treasuryKeypair.publicKey.toString()
+    );
+
+    // Calculate max reward
+    const rng = Math.random();
+    const maxReward = Math.ceil(Math.min(1 / rng, treasuryBalance / 128));
+
+    console.log('Generating new quest for session:', session._id);
+    const response = await openai.chat.completions.create({
+      model: 'gpt-4o',
+      messages: [
+        {
+          role: 'user',
+          content: [
+            {
+              type: 'text',
+              text: `You are an AI assistant that needs to propose a new Ubuntu OS with XFCE4 desktop quest based on the theme: "${prompt}". 
+              
+First, analyze the current screen state to understand what task the user has already completed. Then, propose a DIFFERENT task that fits the same theme but isn't repetitive.
+
+For example, if the theme is "Draw cartoon characters in jspaint" and they drew a jellyfish, propose drawing a completely different character - not another jellyfish or a variation of it.
+
+Return as JSON with these keys:
+- reasoning: Analyze what's on screen and explain why you're choosing a different task within the same theme
+- quest: The new specific task to complete (should match the theme but be distinct from what's visible)
+- hint: Helpful tip for completing the new task`
+            },
+            {
+              type: 'image_url',
+              image_url: { url: imageUrl }
+            }
+          ]
+        }
+      ],
+      max_tokens: 250
+    });
+
+    const jsonMatch = response.choices[0].message.content?.match(/{[\s\S]*}/);
+    console.log(response.choices[0].message.content);
+    if (jsonMatch && jsonMatch[0]) {
+      const questData = JSON.parse(jsonMatch[0]);
+      return {
+        ...questData,
+        maxReward
+      };
+    }
+
+    throw new Error('No valid JSON found in response');
+  } catch (error) {
+    console.error('Error generating quest:', error);
+
+    return {
+      reasoning: 'Failed to analyze screen, providing a generic task within theme',
+      quest: 'Open the XFCE Activities overview and launch a relevant application',
+      hint: 'Click the Applications Menu in the top-left corner of the XFCE panel',
+      maxReward: 0
+    };
+  }
+}
+
+// Track sessions with pending transactions and hint generation
+const pendingTransactions = new Set<string>();
+const generatingHints = new Set<string>();
+
+async function generateHint(
+  imageUrl: string,
+  currentQuest: string,
+  prompt: string,
+  session: RaceSessionDocument,
+  maxReward: number,
+  hintHistory: string[] = []
+) {
+  try {
+    console.log('Requesting hint!!!');
+
+    // Check if hint is already being generated for this session
+    if (!session._id) {
+      throw new Error('Session ID is missing');
+    }
+
+    if (generatingHints.has(session._id.toString())) {
+      console.log('Hint generation already in progress for session:', session._id);
+      return {
+        hint: 'Please wait, generating hint...',
+        reasoning: 'Hint generation in progress',
+        isCompleted: false,
+        events: []
+      };
+    }
+
+    // Mark this session as generating a hint
+    generatingHints.add(session._id.toString());
+
+    const recentHint = await TrainingEvent.findOne(
+      {
+        session: session._id,
+        type: 'hint',
+        timestamp: { $gt: Date.now() - 10000 }
+      },
+      {},
+      { sort: { timestamp: -1 } }
+    );
+
+    if (recentHint) {
+      console.log('Using cached hint for session:', session._id, 'hint:', recentHint.message);
+      return {
+        hint: recentHint.message,
+        reasoning: 'Using cached hint',
+        isCompleted: false,
+        events: []
+      };
+    }
+
+    // Get latest quest event (no time limit)
+    const latestQuestEvent = await TrainingEvent.findOne(
+      {
+        session: session._id,
+        type: 'quest'
+      },
+      {},
+      { sort: { timestamp: -1 } }
+    );
+
+    // Must have a quest to generate hints
+    if (!latestQuestEvent) {
+      console.log('No quest found for session:', session._id);
+      return {
+        hint: 'Please wait for quest to be generated...',
+        reasoning: 'No active quest found',
+        isCompleted: false,
+        events: []
+      };
+    }
+
+    currentQuest = latestQuestEvent.message;
+    maxReward = latestQuestEvent.metadata?.maxReward || 0;
+    console.log('Using existing quest:', currentQuest);
+
+    console.log('Generating new hint for session:', session._id, 'quest:', currentQuest);
+    const response = await openai.chat.completions.create({
+      model: 'gpt-4o',
+      messages: [
+        {
+          role: 'user',
+          content: [
+            {
+              type: 'text',
+              text: `Current quest: ${currentQuest}
+Previous hints: ${hintHistory.slice(-3).join(', ')}
+
+First, analyze if the core task has been completed. Focus only on the main objectives - ignore artistic style, specific colors, or minor visual details. For drawing tasks, consider them complete if the basic shape/object is recognizable.
+
+Then provide a single actionable hint (if needed) that includes one of these patterns if applicable:
+- Type 'x[TAB]' to autocomplete
+- Navigate the XFCE menu to find [target]
+- Click the [specific XFCE element]
+- Move cursor to [exact location]
+
+Output as JSON with three fields:
+1. "reasoning": Your analysis of what's been accomplished vs core requirements (ignore artistic details)
+2. "isCompleted": Boolean based on basic task completion
+3. "hint": A single sentence hint if not completed`
+            },
+            {
+              type: 'image_url',
+              image_url: {
+                url: imageUrl
+              }
+            }
+          ]
+        }
+      ],
+      max_tokens: 250
+    });
+
+    const jsonMatch = response.choices[0].message.content?.match(/{[\s\S]*}/);
+    console.log(response.choices[0].message.content);
+    let parsedResponse = { hint: '', reasoning: '', isCompleted: false };
+    if (jsonMatch) {
+      try {
+        parsedResponse = JSON.parse(jsonMatch[0]);
+      } catch (e) {
+        console.error('Error parsing JSON from response:', e);
+      }
+    }
+
+    // If quest is completed and no pending transaction, process reward
+    if (parsedResponse.isCompleted && !pendingTransactions.has(session._id.toString())) {
+      try {
+        // Mark this session as having a pending transaction
+        if (!session._id) {
+          throw new Error('Session ID is missing');
+        }
+        pendingTransactions.add(session._id.toString());
+
+        // Calculate actual reward
+        const score = Math.random();
+        const actualReward = Math.ceil(maxReward * score);
+
+        // Create reward event without transfer
+        const rewardEvent = {
+          type: 'reward',
+          message: `The judge rewarded you ${actualReward.toFixed(2)} $VIRAL for this (${(
+            score * 100
+          ).toFixed(0)}% of ${maxReward.toFixed(2)})`,
+          session: session._id!,
+          frame: 0,
+          timestamp: Date.now(),
+          metadata: {
+            scoreValue: score,
+            rewardValue: actualReward
+          }
+        };
+        await DatabaseService.createTrainingEvent(rewardEvent);
+
+        // Generate new quest
+        console.log('Quest completed! Generating new quest...');
+        const questData = await generateQuest(imageUrl, prompt, session);
+        const questEvent = {
+          type: 'quest',
+          message: questData.quest,
+          session: session._id!,
+          frame: 0,
+          timestamp: Date.now(),
+          metadata: {
+            maxReward: questData.maxReward,
+            vm_id: latestQuestEvent.metadata?.vm_id,
+            recording_id: latestQuestEvent.metadata?.recording_id
+          }
+        };
+        await DatabaseService.createTrainingEvent(questEvent);
+
+        // Clear pending transaction flag
+        if (session._id) {
+          pendingTransactions.delete(session._id.toString());
+        }
+
+        return {
+          hint: parsedResponse.hint,
+          reasoning: parsedResponse.reasoning,
+          isCompleted: true,
+          newQuest: questData.quest,
+          maxReward: questData.maxReward,
+          events: [rewardEvent, questEvent]
+        };
+      } catch (error) {
+        // Clear pending transaction flag on error
+        if (session._id) {
+          pendingTransactions.delete(session._id.toString());
+        }
+        throw error;
+      }
+    } else if (parsedResponse.isCompleted) {
+      // If quest is completed but transaction is pending, return special message
+      return {
+        hint: 'Processing reward... please wait',
+        reasoning: 'Transaction in progress',
+        isCompleted: false,
+        events: []
+      };
+    }
+
+    // Create hint and reasoning events
+    const hintEvent = {
+      type: 'hint',
+      message: parsedResponse.hint || '(empty)',
+      session: session._id,
+      frame: 0,
+      timestamp: Date.now()
+    };
+    await DatabaseService.createTrainingEvent(hintEvent);
+
+    const reasoningEvent = {
+      type: 'reasoning',
+      message: parsedResponse.reasoning || '(empty)',
+      session: session._id,
+      frame: 0,
+      timestamp: Date.now()
+    };
+    await DatabaseService.createTrainingEvent(reasoningEvent);
+
+    return {
+      hint: parsedResponse.hint,
+      reasoning: parsedResponse.reasoning,
+      isCompleted: false,
+      events: [hintEvent, reasoningEvent]
+    };
+  } catch (error) {
+    console.error('Error generating hint:', error);
+    const fallbackHint = 'Navigate the XFCE Applications Menu to explore available tasks';
+
+    if (!session._id) {
+      throw new Error('Session ID is missing');
+    }
+
+    const errorEvent = {
+      type: 'hint',
+      message: fallbackHint,
+      session: session._id,
+      frame: 0,
+      timestamp: Date.now()
+    };
+    await DatabaseService.createTrainingEvent(errorEvent);
+
+    // Clear generating hint flag on error
+    if (session._id) {
+      generatingHints.delete(session._id.toString());
+    }
+
+    return {
+      hint: fallbackHint,
+      reasoning: 'Error occurred during analysis',
+      isCompleted: false,
+      events: [errorEvent]
+    };
+  }
+}
+
+const router = express.Router();
+
+type RaceCategory = 'creative' | 'mouse' | 'slacker' | 'gaming' | 'wildcard';
+type RaceSessionInput = Omit<RaceSessionDocument, '_id'> & {
+  category: RaceCategory;
+};
+
+const solanaRpc = process.env.RPC_URL!;
+const viralToken = process.env.VIRAL_TOKEN!;
+const treasuryWalletPath = process.env.GYM_TREASURY_WALLET!;
+
+// Initialize blockchain service
+const blockchainService = new BlockchainService(solanaRpc, '');
+const guacService = new GuacamoleService();
+
+// Load treasury wallet
+const treasuryKeypair = Keypair.fromSecretKey(
+  Uint8Array.from(JSON.parse(readFileSync(treasuryWalletPath, 'utf-8')))
+);
+
+const treasuryService = new TreasuryService(
+  process.env.RPC_URL!,
+  process.env.GYM_TREASURY_WEBHOOK!,
+  process.env.GYM_TREASURY_WALLET!,
+  process.env.VIRAL_TOKEN!
+);
+
+// Test transfer endpoint
+// router.post('/transfer-test', async (req: Request, res: Response) => {
+//   try {
+//     const { amount, recipientAddress } = req.body;
+
+//     if (!amount || !recipientAddress) {
+//       res.status(400).json({ error: 'Amount and recipient address are required' });
+//       return;
+//     }
+
+//     // Transfer tokens from treasury
+//     const signature = await treasuryService.transferFromTreasury(
+//       recipientAddress,
+//       amount
+//     );
+
+//     if (signature) {
+//       res.json({ signature });
+//     } else {
+//       res.status(500).json({ error: 'Transfer failed' });
+//     }
+//   } catch (error) {
+//     console.error('Error transferring tokens:', error);
+//     res.status(500).json({ error: 'Failed to transfer tokens' });
+//   }
+// });
+
+// Get treasury balance endpoint
+router.get('/treasury-balance', async (req, res) => {
+  try {
+    const balance = await blockchainService.getTokenBalance(
+      viralToken,
+      treasuryKeypair.publicKey.toBase58()
+    );
+    res.json({ balance });
+  } catch (error) {
+    console.error('Error getting treasury balance:', error);
+    res.status(500).json({ error: 'Failed to get treasury balance' });
+  }
+});
+
+// List all available races
+router.get('/', async (_req: Request, res: Response) => {
+  try {
+    const races = await DatabaseService.getRaces();
+    if (!races) {
+      res.status(404).json({ error: 'No races found' });
+      return;
+    }
+    res.json(races);
+  } catch (error) {
+    console.error('Error fetching races:', error);
+    res.status(500).json({ error: 'Failed to fetch races' });
+  }
+});
+
+// Start a new race session
+router.post('/:id/start', async (req: Request, res: Response) => {
+  try {
+    console.log('starting a new race!');
+
+    const { id } = req.params;
+    const { address, region } = req.body;
+
+    if (!address) {
+      res.status(400).json({ error: 'Address is required' });
+      return;
+    }
+
+    // Get the race details
+    const race = await DatabaseService.getRaceById(id);
+    if (!race) {
+      res.status(404).json({ error: 'Race not found' });
+      return;
+    }
+
+    // Get an open vps instance
+    console.log('Joining a Race');
+
+    // get vps region programatically
+    let regionEnum: VPSRegion = VPSRegion.us_east;
+    if (region?.includes('us-east')) regionEnum = VPSRegion.us_east;
+    if (region?.includes('us-west')) regionEnum = VPSRegion.us_west;
+    if (region?.includes('eu-central')) regionEnum = VPSRegion.eu_central;
+    const instance = await DatabaseService.getGymVPS(regionEnum);
+    const vpsService = new GymVPSService({
+      ip: instance.ip,
+      username: instance.username,
+      privateKey: instance.ssh_keypair.private
+    });
+    const vps = await vpsService.initNewTrainer(address);
+
+    // Create Guacamole session with RDP connection
+    const {
+      token: authToken,
+      connectionId,
+      clientId
+    } = await guacService.createSession(vps.ip, vps.username, vps.password, address);
+
+    // Create race session
+    const now = new Date();
+    const sessionData: RaceSessionInput = {
+      address,
+      challenge: id,
+      prompt: race.prompt,
+      status: 'active',
+      vm_ip: instance.ip,
+      vm_port: 3389,
+      vm_password: instance.ssh_keypair.private,
+      vm_region: regionEnum,
+      vm_credentials: {
+        username: vps.username,
+        password: vps.password,
+        guacToken: authToken,
+        guacConnectionId: connectionId,
+        guacClientId: clientId
+      },
+      created_at: now,
+      updated_at: now,
+      category: 'creative' as RaceCategory
+    };
+
+    const session = await DatabaseService.createRaceSession(sessionData);
+
+    if (!session) {
+      // Clean up Guacamole resources on failure
+      await guacService.cleanupSession(authToken, connectionId);
+      res.status(500).json({ error: 'Failed to create race session' });
+      return;
+    }
+
+    // Construct Guacamole URL with encoded client ID
+    const guacURL = `${
+      process.env.GUACAMOLE_URL || 'http://localhost/guacamole'
+    }/#/client/${clientId}?token=${authToken}`;
+
+    res.json({
+      sessionId: (session as any)._id,
+      vm_ip: session.vm_ip,
+      vm_port: session.vm_port,
+      vm_credentials: session.vm_credentials,
+      guacURL
+    });
+  } catch (error) {
+    console.error('Error starting race:', error);
+    res.status(500).json({ error: 'Failed to start race' });
+  }
+});
+
+// Get race session status
+router.get('/session/:id', async (req: Request, res: Response) => {
+  try {
+    const { id } = req.params;
+
+    // Check if session is expired first
+    const isExpired = await checkRaceExpiration(id);
+    if (isExpired) {
+      res.status(410).json({ error: 'Session expired' });
+      return;
+    }
+
+    // Get fresh session data after expiry check
+    const session = await DatabaseService.getRaceSession(id);
+    if (!session) {
+      res.status(404).json({ error: 'Session not found' });
+      return;
+    }
+
+    // If session is not active after expiry check, return 410
+    if (session.status !== 'active') {
+      res.status(410).json({ error: 'Session expired' });
+      return;
+    }
+
+    res.json({
+      status: session.status,
+      vm_credentials: session.vm_credentials,
+      created_at: session.created_at,
+      updated_at: session.updated_at,
+      preview: session.preview
+    });
+  } catch (error) {
+    console.error('Error fetching session:', error);
+    res.status(500).json({ error: 'Failed to fetch session' });
+  }
+});
+
+// Helper function to stop a race session
+async function stopRaceSession(id: string): Promise<{ success: boolean; totalRewards?: number }> {
+  // Get the session first to check status
+  const session = await DatabaseService.getRaceSession(id);
+  if (!session) {
+    throw new Error('Session not found');
+  }
+
+  // Initialize total rewards
+  let totalRewards = 0;
+
+  // Only process rewards if session is active
+  if (session.status === 'active') {
+    // Get all reward events for this session
+    const rewardEvents = await TrainingEvent.find({
+      session: id,
+      type: 'reward',
+      'metadata.rewardValue': { $exists: true }
+    });
+
+    // Calculate total rewards
+    totalRewards = rewardEvents.reduce((sum, event) => {
+      return sum + (event.metadata?.rewardValue || 0);
+    }, 0);
+
+    // If there are rewards, transfer the total amount
+    if (totalRewards > 0) {
+      // Transfer total rewards from treasury
+      const signature = await treasuryService.transferFromTreasury(session.address, totalRewards);
+
+      // Update session with transaction signature
+      if (signature) {
+        await DatabaseService.updateRaceSession(id, {
+          transaction_signature: signature
+        });
+      }
+    }
+
+    // Kill active connections and remove permissions if session has credentials
+    if (session.vm_credentials?.guacToken && session.vm_credentials?.guacConnectionId) {
+      try {
+        // Get active connections
+        const activeConnectionsMap = await guacService.listActiveConnections(
+          session.vm_credentials.guacToken
+        );
+
+        // Kill any active connections for this session
+        for (const connection of Object.values(activeConnectionsMap)) {
+          try {
+            await guacService.killConnection(
+              session.vm_credentials.guacToken,
+              connection.identifier
+            );
+          } catch (error) {
+            console.error('Error killing connection:', error);
+          }
+        }
+
+        // Remove READ permission
+        await guacService.removeReadPermission(
+          session.address,
+          session.vm_credentials.guacConnectionId
+        );
+      } catch (error) {
+        console.error('Error cleaning up Guacamole session:', error);
+      }
+    }
+
+    // remove user access to the VPS
+    const instance = await DatabaseService.getGymVPS(session.vm_region);
+    const vpsService = new GymVPSService({
+      ip: instance.ip,
+      username: instance.username,
+      privateKey: instance.ssh_keypair.private
+    });
+    await vpsService.removeTrainer(session.vm_credentials?.username!);
+
+    // save recording to s3 if we have a video path
+    const sessionEvents = await TrainingEvent.find({
+      session: id
+    }).sort({ timestamp: 1 }); // Sort by timestamp ascending
+
+    const recordingId = sessionEvents[0].metadata.recording_id;
+
+    if (recordingId) {
+      const s3Service = new AWSS3Service('', '');
+      await s3Service.saveItem({
+        bucket: 'training-gym',
+        file: `${guacService.recordingsPath}/${recordingId}`,
+        name: `${session.vm_credentials?.username}-${id}-recording`
+      });
+      // delete recording
+      await unlink(`${guacService.recordingsPath}/${recordingId}`);
+    }
+  }
+
+  // Update session status
+  const updatedSession = await DatabaseService.updateRaceSession(id, {
+    status: 'expired',
+    updated_at: new Date()
+  });
+
+  if (!updatedSession) {
+    throw new Error('Failed to update session status');
+  }
+
+  // Return total rewards if session was active
+  return {
+    success: true,
+    ...(session.status === 'active' ? { totalRewards } : {})
+  };
+}
+
+// Helper function to check if a race session is expired
+async function checkRaceExpiration(id: string): Promise<boolean> {
+  const session = await DatabaseService.getRaceSession(id);
+  if (!session) return true;
+
+  // Check if session is already expired
+  if (session.status !== 'active') return true;
+
+  const now = Date.now();
+  const sessionAge = now - session.created_at.getTime();
+  const lastUpdateAge = now - session.updated_at.getTime();
+
+  // Expire if:
+  // 1. Session is older than 15 minutes OR
+  // 2. No updates in the last minute
+  if (sessionAge > 15 * 60 * 1000 || lastUpdateAge > 60 * 1000) {
+    // Check if there's an active guacamole session
+    const guacSession = await guacService.getActiveSession(session.address);
+    if (guacSession) {
+      // Remove READ permission before stopping
+      await guacService.removeReadPermission(session.address, guacSession.connectionId);
+    }
+    // Stop the session
+    await stopRaceSession(id);
+    return true;
+  }
+
+  return false;
+}
+
+// Stop a race session
+router.post('/session/:id/stop', async (req: Request, res: Response) => {
+  try {
+    const { id } = req.params;
+    const result = await stopRaceSession(id);
+    res.json(result);
+  } catch (error) {
+    console.error('Error stopping session:', error);
+    res.status(500).json({ error: 'Failed to stop session' });
+  }
+});
+
+// Update race session status
+router.put('/session/:id', async (req: Request, res: Response) => {
+  try {
+    const { id } = req.params;
+    const { status } = req.body;
+
+    if (!status || !['active', 'completed', 'expired'].includes(status)) {
+      res.status(400).json({ error: 'Invalid status' });
+      return;
+    }
+
+    const session = await DatabaseService.updateRaceSession(id, { status });
+    if (!session) {
+      res.status(404).json({ error: 'Session not found' });
+      return;
+    }
+
+    res.json({
+      status: session.status,
+      vm_credentials: session.vm_credentials,
+      created_at: session.created_at,
+      updated_at: session.updated_at
+    });
+  } catch (error) {
+    console.error('Error updating session:', error);
+    res.status(500).json({ error: 'Failed to update session' });
+  }
+});
+
+// Submit feedback/race idea
+router.post('/feedback', async (req: Request, res: Response) => {
+  try {
+    const { raceIdea } = req.body;
+
+    if (!raceIdea || typeof raceIdea !== 'string') {
+      res.status(400).json({ error: 'Race idea is required' });
+      return;
+    }
+
+    // Forward to webhook if configured
+    const webhookUrl = process.env.FEEDBACK_WEBHOOK;
+    if (webhookUrl) {
+      await fetch(webhookUrl, {
+        method: 'POST',
+        headers: {
+          'Content-Type': 'application/json'
+        },
+        body: JSON.stringify({
+          content: `New Race Idea Submission:\n${raceIdea}`,
+          timestamp: new Date().toISOString()
+        })
+      });
+    }
+
+    res.json({ success: true, message: 'Feedback received' });
+  } catch (error) {
+    console.error('Error submitting feedback:', error);
+    res.status(500).json({ error: 'Failed to submit feedback' });
+  }
+});
+
+// List all race sessions
+router.get('/history', async (req: Request, res: Response) => {
+  try {
+    const walletAddress = req.headers['x-wallet-address'] as string;
+    if (!walletAddress) {
+      res.status(400).json({ error: 'Wallet address is required' });
+      return;
+    }
+
+    let races = await DatabaseService.getRaceSessions({ address: walletAddress });
+    if (!races) {
+      res.status(404).json({ error: 'No races found' });
+      return;
+    }
+
+    // Check for and update any expired sessions
+    await Promise.all(
+      races.map(async (race) => {
+        if (race.status === 'active' && race._id) {
+          await checkRaceExpiration(race._id.toString());
+        }
+      })
+    );
+
+    // Refresh the race list after expiry checks
+    races = await DatabaseService.getRaceSessions({ address: walletAddress });
+    if (!races) {
+      res.status(404).json({ error: 'No races found' });
+      return;
+    }
+
+    // Get training events for all sessions
+    const enrichedRaces = await Promise.all(
+      races.map(async (race) => {
+        // Get all training events for this session
+        const events = await TrainingEvent.find({ session: race._id });
+        const actionTokens = events.length; // Total number of events
+
+        // Get reward events with metadata
+        const rewardEvents = events.filter(
+          (event) =>
+            event.type === 'reward' &&
+            event.metadata &&
+            typeof event.metadata.rewardValue === 'number' &&
+            typeof event.metadata.scoreValue === 'number'
+        );
+
+        // Find first quest event for title
+        const questEvent = events.find((event) => event.type === 'quest');
+        const title = questEvent ? questEvent.message : `Race ${race.challenge}`;
+
+        // Calculate earnings
+        const earnings = rewardEvents.reduce((sum, event) => sum + event.metadata.rewardValue, 0);
+
+        return {
+          ...(race as any).toObject(),
+          actionTokens,
+          earnings,
+          title,
+          transaction_signature: race.transaction_signature
+        };
+      })
+    );
+
+    res.json(enrichedRaces);
+  } catch (error) {
+    console.error('Error fetching races:', error);
+    res.status(500).json({ error: 'Failed to fetch races' });
+  }
+});
+
+// Request a hint for current quest
+router.post('/session/:id/hint', async (req: Request, res: Response) => {
+  try {
+    const { id } = req.params;
+    const session = await DatabaseService.getRaceSession(id);
+
+    if (!session) {
+      res.status(404).json({ error: 'Session not found' });
+      return;
+    }
+
+    // Check if session is expired
+    if (await checkRaceExpiration(id)) {
+      res.status(400).json({ error: 'Race session has expired' });
+      return;
+    }
+
+    // Check for active guacamole session
+    const guacSession = await guacService.getActiveSession(session.address);
+    if (!guacSession) {
+      res.status(400).json({ error: 'No active guacamole session' });
+      return;
+    }
+
+    // Get screenshot from request body
+    const { screenshot } = req.body;
+    if (!screenshot) {
+      res.status(400).json({ error: 'Screenshot data is required' });
+      return;
+    }
+
+    // Store latest screenshot in session metadata
+    await DatabaseService.updateRaceSession(id, {
+      preview: screenshot,
+      updated_at: new Date()
+    });
+
+    // Create a proper image URL for OpenAI
+    const imageUrl = screenshot;
+
+    // Get current quest from latest quest event
+    const latestQuestEvent = await TrainingEvent.findOne(
+      { session: id, type: 'quest' },
+      {},
+      { sort: { timestamp: -1 } }
+    );
+
+    // Get hint history
+    const hintEvents = await TrainingEvent.find(
+      { session: id, type: 'hint' },
+      { message: 1 },
+      { sort: { timestamp: -1 }, limit: 3 }
+    );
+    const hintHistory = hintEvents.map((e) => e.message);
+
+    // Get current max reward from latest quest event
+    const maxReward = latestQuestEvent?.metadata?.maxReward || 0;
+
+    // If no quest exists at all, generate initial quest
+    if (!latestQuestEvent) {
+      console.log('No quest found for session:', id, 'generating initial quest...');
+      const questData = await generateQuest(imageUrl, session.prompt, session);
+      const questEvent = {
+        type: 'quest',
+        message: questData.quest,
+        session: id,
+        frame: 0,
+        timestamp: Date.now(),
+        metadata: {
+          maxReward: questData.maxReward,
+          vm_id: guacSession.connectionId,
+          recording_id: guacSession.recordingId
+        }
+      };
+      await DatabaseService.createTrainingEvent(questEvent);
+      console.log('Generated initial quest:', questData.quest);
+
+      // Create initial hint event
+      const hintEvent = {
+        type: 'hint',
+        message: questData.hint,
+        session: id,
+        frame: 0,
+        timestamp: Date.now()
+      };
+      await DatabaseService.createTrainingEvent(hintEvent);
+
+      res.json({
+        quest: questData.quest,
+        hint: questData.hint,
+        maxReward: questData.maxReward,
+        events: [questEvent, hintEvent]
+      });
+    }
+
+    console.log('Current quest:', latestQuestEvent!.message);
+    console.log('Previous hints:', hintHistory);
+
+    const result = await generateHint(
+      imageUrl,
+      latestQuestEvent!.message,
+      session.prompt,
+      session,
+      maxReward,
+      hintHistory
+    );
+
+    // Clear generating hint flag before returning
+    if (session._id) {
+      generatingHints.delete(session._id.toString());
+    }
+
+    // Return events for frontend to process
+    res.json(result);
+  } catch (error) {
+    console.error('Error generating hint:', error);
+    res.status(500).json({ error: 'Failed to generate hint' });
+  }
+});
+
+// Generate initial quest for session
+router.post('/session/:id/quest', async (req: Request, res: Response) => {
+  try {
+    const { id } = req.params;
+    const session = await DatabaseService.getRaceSession(id);
+
+    if (!session) {
+      res.status(404).json({ error: 'Session not found' });
+      return;
+    }
+
+    // Check if session is expired
+    if (await checkRaceExpiration(id)) {
+      res.status(400).json({ error: 'Race session has expired' });
+      return;
+    }
+
+    // Check for active guacamole session
+    const guacSession = await guacService.getActiveSession(session.address);
+    if (!guacSession) {
+      res.status(400).json({ error: 'No active guacamole session' });
+      return;
+    }
+
+    // Get screenshot from request body
+    const { screenshot } = req.body;
+    if (!screenshot) {
+      res.status(400).json({ error: 'Screenshot data is required' });
+      return;
+    }
+
+    // Store latest screenshot in session metadata
+    await DatabaseService.updateRaceSession(id, {
+      preview: screenshot,
+      updated_at: new Date()
+    });
+
+    // Create a proper image URL for OpenAI
+    const imageUrl = screenshot;
+
+    const questData = await generateQuest(imageUrl, session.prompt, session);
+
+    // Create quest event
+    const questEvent = {
+      type: 'quest',
+      message: questData.quest,
+      session: id,
+      frame: 0,
+      timestamp: Date.now(),
+      metadata: {
+        maxReward: questData.maxReward,
+        vm_id: guacSession.connectionId,
+        recording_id: guacSession.recordingId
+      }
+    };
+    await DatabaseService.createTrainingEvent(questEvent);
+
+    // Create hint event
+    const hintEvent = {
+      type: 'hint',
+      message: questData.hint,
+      session: id,
+      frame: 0,
+      timestamp: Date.now()
+    };
+    await DatabaseService.createTrainingEvent(hintEvent);
+
+    res.json({
+      quest: questData.quest,
+      hint: questData.hint,
+      maxReward: questData.maxReward,
+      events: [questEvent, hintEvent]
+    });
+  } catch (error) {
+    console.error('Error generating quest:', error);
+    res.status(500).json({ error: 'Failed to generate quest' });
+  }
+});
+
+// Export training events for selected race sessions
+router.get('/export', async (req: Request, res: Response) => {
+  try {
+    const { sessionId } = req.query;
+    if (!sessionId) {
+      res.status(400).json({ error: 'Session ID is required' });
+      return;
+    }
+
+    // Get the session
+    const session = await DatabaseService.getRaceSession(sessionId as string);
+    if (!session) {
+      res.status(404).json({ error: 'Session not found' });
+      return;
+    }
+
+    // Get all events for this session
+    const sessionEvents = await TrainingEvent.find({
+      session: session._id
+    }).sort({ timestamp: 1 }); // Sort by timestamp ascending
+
+    // Transform events into a more readable format
+    const events = sessionEvents.map((event) => ({
+      session_id: session._id,
+      challenge: session.challenge,
+      category: session.category,
+      type: event.type,
+      message: event.message,
+      timestamp: event.timestamp,
+      frame: event.frame,
+      coordinates: event.coordinates,
+      trajectory: event.trajectory,
+      metadata: event.metadata
+    }));
+
+    // Add session metadata
+    const result = {
+      session_id: session._id,
+      challenge: session.challenge,
+      category: session.category,
+      transaction_signature: session.transaction_signature,
+      events
+    };
+
+    res.json(result);
+  } catch (error) {
+    console.error('Error exporting events:', error);
+    res.status(500).json({ error: 'Failed to export events' });
+  }
+});
+
+// Export training events for multiple race sessions
+router.post('/export', async (req: Request, res: Response) => {
+  try {
+    const { sessionIds } = req.body;
+    if (!Array.isArray(sessionIds)) {
+      res.status(400).json({ error: 'Session IDs array is required' });
+      return;
+    }
+
+    console.log(`Exporting data for ${sessionIds.length} sessions:`, sessionIds);
+
+    // Get all sessions first
+    const sessions = await DatabaseService.getRaceSessionsByIds(sessionIds);
+    if (!sessions) {
+      res.status(404).json({ error: 'No sessions found' });
+      return;
+    }
+
+    console.log(`Found ${sessions.length} sessions`);
+
+    // Get all training events for the selected sessions
+    const events = await Promise.all(
+      sessions.map(async (session) => {
+        console.log(`Processing session ${session._id}...`);
+
+        const sessionEvents = await TrainingEvent.find({
+          session: session._id
+        }).sort({ timestamp: 1 }); // Sort by timestamp ascending
+
+        console.log(`Found ${sessionEvents.length} events for session ${session._id}`);
+
+        // Transform events into a more readable format
+        const events = sessionEvents.map((event) => ({
+          session_id: session._id,
+          challenge: session.challenge,
+          category: session.category,
+          type: event.type,
+          message: event.message,
+          timestamp: event.timestamp,
+          frame: event.frame,
+          coordinates: event.coordinates,
+          trajectory: event.trajectory,
+          metadata: event.metadata
+        }));
+
+        // Add session metadata including video path
+        return {
+          session_id: session._id,
+          challenge: session.challenge,
+          category: session.category,
+          video_path: session.video_path
+            ? '/api/recordings/' + session.video_path.split('/').pop()
+            : null,
+          events
+        };
+      })
+    );
+
+    // Flatten the array of arrays
+    const flatEvents = events.flat();
+
+    res.json(flatEvents);
+  } catch (error) {
+    console.error('Error exporting events:', error);
+    res.status(500).json({ error: 'Failed to export events' });
+  }
+});
+
+export { router as racesRoute };